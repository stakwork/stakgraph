--- conflicted
+++ resolved
@@ -13,11 +13,7 @@
     Ruby,
     Kotlin,
     Swift,
-<<<<<<< HEAD
-    Svelte,
-=======
     Java,
->>>>>>> 96834e40
 }
 
 pub const PROGRAMMING_LANGUAGES: [Language; 9] = [
@@ -29,11 +25,7 @@
     Language::Ruby,
     Language::Kotlin,
     Language::Swift,
-<<<<<<< HEAD
-    Language::Svelte,
-=======
     Language::Java,
->>>>>>> 96834e40
 ];
 
 impl Language {
@@ -55,7 +47,6 @@
             Self::Java => "pom.xml",
             Self::Bash => "",
             Self::Toml => "",
-            Self::Svelte => "package.json",
         }
     }
 
@@ -71,7 +62,6 @@
             Self::Java => vec!["java", "gradle", "gradlew"],
             Self::Bash => vec!["sh"],
             Self::Toml => vec!["toml"],
-            Self::Svelte => vec!["svelte", "ts", "js"],
         }
     }
 
@@ -95,14 +85,12 @@
             Self::Java => vec![".gradle", ".idea", "build", ".git"],
             Self::Bash => vec![".git"],
             Self::Toml => vec![".git"],
-            Self::Svelte => vec![".git"],
         }
     }
 
     pub fn skip_file_ends(&self) -> Vec<&'static str> {
         match self {
             Self::Typescript | Self::React => vec![".min.js"],
-            Self::Svelte => vec![".config.js", ".config.ts"],
             _ => Vec::new(),
         }
     }
@@ -119,7 +107,6 @@
             Self::Java => Vec::new(),
             Self::Bash => Vec::new(),
             Self::Toml => Vec::new(),
-            Self::Svelte => Vec::new(),
         }
     }
 
@@ -135,7 +122,6 @@
             Self::Java => true,
             Self::Bash => false,
             Self::Toml => false,
-            Self::Svelte => false,
         }
     }
 
@@ -151,7 +137,6 @@
             Self::Java => "jdtls",
             Self::Bash => "",
             Self::Toml => "",
-            Self::Svelte =>"",
         }
         .to_string()
     }
@@ -168,7 +153,6 @@
             Self::Java => "--version",
             Self::Bash => "",
             Self::Toml => "",
-            Self::Svelte => "--version",
         }
         .to_string()
     }
@@ -185,7 +169,6 @@
             Self::Java => Vec::new(),
             Self::Bash => Vec::new(),
             Self::Toml => Vec::new(),
-            Self::Svelte => Vec::new(),
         }
     }
 
@@ -202,7 +185,6 @@
             Self::Java => "java",
             Self::Bash => "bash",
             Self::Toml => "toml",
-            Self::Svelte => "svelte",
         }
         .to_string()
     }
@@ -222,7 +204,6 @@
             Self::Java => Vec::new(),
             Self::Bash => Vec::new(),
             Self::Toml => Vec::new(),
-            Self::Svelte => Vec::new(),
         }
     }
 
@@ -271,13 +252,8 @@
             "Kotlin" => Ok(Language::Kotlin),
             "swift" => Ok(Language::Swift),
             "Swift" => Ok(Language::Swift),
-<<<<<<< HEAD
-            "svelte" => Ok(Language::Svelte),
-            "Svelte" => Ok(Language::Svelte),
-=======
             "java" => Ok(Language::Java),
             "Java" => Ok(Language::Java),
->>>>>>> 96834e40
             _ => Err(anyhow::anyhow!("unsupported language")),
         }
     }
