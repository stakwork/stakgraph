use serde::{Deserialize, Serialize};
use std::str::FromStr;

#[derive(Serialize, Deserialize, Clone, Debug, Eq, PartialEq)]
pub enum Language {
    Bash,
    Toml,
    Rust,
    React,
    Go,
    Typescript,
    Python,
    Ruby,
    Kotlin,
    Swift,
<<<<<<< HEAD
    Prisma,
=======
    Java,
>>>>>>> c02ec7b9
}

pub const PROGRAMMING_LANGUAGES: [Language; 9] = [
    Language::Rust,
    Language::Go,
    Language::Typescript,
    Language::React,
    Language::Python,
    Language::Ruby,
    Language::Kotlin,
    Language::Swift,
    Language::Java,
];

impl Language {
    pub fn is_frontend(&self) -> bool {
        matches!(
            self,
            Self::Typescript | Self::React | Self::Kotlin | Self::Swift
        )
    }
    pub fn pkg_file(&self) -> &'static str {
        match self {
            Self::Rust => "Cargo.toml",
            Self::Go => "go.mod",
            Self::Typescript => "package.json",
            Self::React => "package.json",
            Self::Python => "requirements.txt",
            Self::Ruby => "Gemfile",
            Self::Kotlin => "build.gradle.kts",
            Self::Swift => "Podfile",
            Self::Java => "pom.xml",
            Self::Bash => "",
            Self::Toml => "",
            Self::Prisma => "",
        }
    }

    pub fn exts(&self) -> Vec<&'static str> {
        match self {
            Self::Rust => vec!["rs"],
            Self::Go => vec!["go"],
            Self::Typescript => vec!["ts", "js", "prisma"], //Data Model
            Self::React => vec!["jsx", "tsx", "js", "ts"],
            Self::Python => vec!["py", "ipynb"],
            Self::Ruby => vec!["rb"],
            Self::Kotlin => vec!["kt", "kts"],
            Self::Swift => vec!["swift", "xcodeproj", "xcworkspace"],
            Self::Java => vec!["java", "gradle", "gradlew"],
            Self::Bash => vec!["sh"],
            Self::Toml => vec!["toml"],
            Self::Prisma => vec!["prisma"],
        }
    }

    // React overrides Typescript if detected
    pub fn overrides(&self) -> Vec<Language> {
        match self {
            Self::React => vec![Self::Typescript],
            _ => Vec::new(),
        }
    }

    pub fn skip_dirs(&self) -> Vec<&'static str> {
        match self {
            Self::Rust => vec!["target", ".git"],
            Self::Go => vec!["vendor", ".git"],
            Self::Typescript => vec!["node_modules", ".git"],
            Self::React => vec!["node_modules", ".git"],
            Self::Python => vec!["__pycache__", ".git", ".venv", "venv"],
            Self::Ruby => vec!["migrate", "tmp", ".git"],
            Self::Kotlin => vec![".gradle", ".idea", "build", ".git"],
            Self::Swift => vec![".git", "Pods"],
            Self::Java => vec![".gradle", ".idea", "build", ".git"],
            Self::Bash => vec![".git"],
            Self::Toml => vec![".git"],
            Self::Prisma => vec![".git"],
        }
    }

    pub fn skip_file_ends(&self) -> Vec<&'static str> {
        match self {
            Self::Typescript | Self::React => vec![".min.js"],
            _ => Vec::new(),
        }
    }

    pub fn only_include_files(&self) -> Vec<&'static str> {
        match self {
            Self::Rust => Vec::new(),
            Self::Go => Vec::new(),
            Self::Typescript => Vec::new(),
            Self::React => Vec::new(),
            Self::Python => Vec::new(),
            Self::Ruby => Vec::new(),
            Self::Kotlin => Vec::new(),
            Self::Swift => Vec::new(),
            Self::Java => Vec::new(),
            Self::Bash => Vec::new(),
            Self::Toml => Vec::new(),
            Self::Prisma => Vec::new(),
        }
    }

    pub fn default_do_lsp(&self) -> bool {
        match self {
            Self::Rust => true,
            Self::Go => true,
            Self::Typescript => true,
            Self::React => true,
            Self::Python => false,
            Self::Ruby => false,
            Self::Kotlin => true,
            Self::Swift => true,
            Self::Java => true,
            Self::Bash => false,
            Self::Toml => false,
            Self::Prisma => false,
        }
    }

    pub fn lsp_exec(&self) -> String {
        match self {
            Self::Rust => "rust-analyzer",
            Self::Go => "gopls",
            Self::Typescript => "typescript-language-server",
            Self::React => "typescript-language-server",
            Self::Python => "pylsp",
            Self::Ruby => "ruby-lsp",
            Self::Kotlin => "kotlin-language-server",
            Self::Swift => "sourcekit-lsp",
            Self::Java => "jdtls",
            Self::Bash => "",
            Self::Toml => "",
            Self::Prisma => "",
        }
        .to_string()
    }

    pub fn version_arg(&self) -> String {
        match self {
            Self::Rust => "--version",
            Self::Go => "version",
            Self::Typescript => "--version",
            Self::React => "--version",
            Self::Python => "--version",
            Self::Ruby => "--version",
            Self::Kotlin => "--version",
            Self::Swift => "--version",
            Self::Java => "--version",
            Self::Bash => "",
            Self::Toml => "",
            Self::Prisma => "",
        }
        .to_string()
    }

    pub fn lsp_args(&self) -> Vec<String> {
        match self {
            Self::Rust => Vec::new(),
            Self::Go => Vec::new(),
            Self::Typescript => vec!["--stdio".to_string()],
            Self::React => vec!["--stdio".to_string()],
            Self::Python => Vec::new(),
            Self::Ruby => Vec::new(),
            Self::Kotlin => Vec::new(),
            Self::Swift => Vec::new(),
            Self::Java => Vec::new(),
            Self::Bash => Vec::new(),
            Self::Toml => Vec::new(),
            Self::Prisma => Vec::new(),
        }
    }

    pub fn to_string(&self) -> String {
        match self {
            Self::Rust => "rust",
            Self::Go => "go",
            Self::Typescript => "typescript",
            Self::React => "react",
            Self::Python => "python",
            Self::Ruby => "ruby",
            Self::Kotlin => "kotlin",
            Self::Swift => "swift",
            Self::Java => "java",
            Self::Bash => "bash",
            Self::Toml => "toml",
            Self::Prisma => "prisma",
        }
        .to_string()
    }

    pub fn post_clone_cmd(&self) -> Vec<&'static str> {
        if std::env::var("LSP_SKIP_POST_CLONE").is_ok() {
            return Vec::new();
        }
        match self {
            Self::Rust => Vec::new(),
            Self::Go => Vec::new(),
            Self::Typescript => Vec::new(),
            Self::React => Vec::new(),
            Self::Python => Vec::new(),
            Self::Ruby => Vec::new(),
            Self::Kotlin => Vec::new(),
            Self::Swift => Vec::new(),
            Self::Java => Vec::new(),
            Self::Bash => Vec::new(),
            Self::Toml => Vec::new(),
            Self::Prisma => Vec::new(),
        }
    }

    pub fn test_id_regex(&self) -> Option<&'static str> {
        match self {
            Self::Typescript | Self::React => {
                Some(r#"data-testid=(?:["']([^"']+)["']|\{['"`]([^'"`]+)['"`]\})"#)
            }
            Self::Python => Some("get_by_test_id"),
            Self::Ruby => Some(r#"get_by_test_id\(['"]([^'"]+)['"]\)"#),
            _ => None,
        }
    }
}

impl FromStr for Language {
    type Err = anyhow::Error;
    fn from_str(s: &str) -> Result<Self, Self::Err> {
        match s {
            "python" => Ok(Language::Python),
            "Python" => Ok(Language::Python),
            "go" => Ok(Language::Go),
            "Go" => Ok(Language::Go),
            "golang" => Ok(Language::Go),
            "Golang" => Ok(Language::Go),
            "react" => Ok(Language::React),
            "React" => Ok(Language::React),
            "tsx" => Ok(Language::React),
            "jsx" => Ok(Language::React),
            "ts" => Ok(Language::Typescript),
            "js" => Ok(Language::Typescript),
            "typescript" => Ok(Language::Typescript),
            "TypeScript" => Ok(Language::Typescript),
            "javascript" => Ok(Language::Typescript),
            "JavaScript" => Ok(Language::Typescript),
            "Typescript" => Ok(Language::Typescript),
            "ruby" => Ok(Language::Ruby),
            "Ruby" => Ok(Language::Ruby),
            "RubyOnRails" => Ok(Language::Ruby),
            "rust" => Ok(Language::Rust),
            "Rust" => Ok(Language::Rust),
            "bash" => Ok(Language::Bash),
            "Bash" => Ok(Language::Bash),
            "toml" => Ok(Language::Toml),
            "Toml" => Ok(Language::Toml),
            "kotlin" => Ok(Language::Kotlin),
            "Kotlin" => Ok(Language::Kotlin),
            "swift" => Ok(Language::Swift),
            "Swift" => Ok(Language::Swift),
<<<<<<< HEAD
            "prisma" => Ok(Language::Prisma),
            "Prisma" => Ok(Language::Prisma),
=======
            "java" => Ok(Language::Java),
            "Java" => Ok(Language::Java),
>>>>>>> c02ec7b9
            _ => Err(anyhow::anyhow!("unsupported language")),
        }
    }
}<|MERGE_RESOLUTION|>--- conflicted
+++ resolved
@@ -13,11 +13,9 @@
     Ruby,
     Kotlin,
     Swift,
-<<<<<<< HEAD
     Prisma,
-=======
     Java,
->>>>>>> c02ec7b9
+
 }
 
 pub const PROGRAMMING_LANGUAGES: [Language; 9] = [
@@ -276,13 +274,10 @@
             "Kotlin" => Ok(Language::Kotlin),
             "swift" => Ok(Language::Swift),
             "Swift" => Ok(Language::Swift),
-<<<<<<< HEAD
             "prisma" => Ok(Language::Prisma),
             "Prisma" => Ok(Language::Prisma),
-=======
             "java" => Ok(Language::Java),
             "Java" => Ok(Language::Java),
->>>>>>> c02ec7b9
             _ => Err(anyhow::anyhow!("unsupported language")),
         }
     }
