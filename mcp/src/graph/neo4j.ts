import neo4j, { Driver, Session } from "neo4j-driver";
import fs from "fs";
import readline from "readline";
import {
  NodeType,
  all_node_types,
  Neo4jNode,
  Neo4jEdge,
  EdgeType,
  Node,
  Edge,
  HintExtraction,
} from "./types.js";
import {
  create_node_key,
  deser_node,
  clean_node,
  getExtensionsForLanguage,
} from "./utils.js";
import * as Q from "./queries.js";
import { vectorizeCodeDocument, vectorizeQuery } from "../vector/index.js";
import { callGenerateObject } from "../aieo/src/stream.js";
import { getApiKeyForProvider, Provider } from "../aieo/src/provider.js";
import { z } from "zod";
import { v4 as uuidv4 } from "uuid";
import { createByModelName } from "@microsoft/tiktokenizer";

export type Direction = "up" | "down" | "both";

export const Data_Bank = Q.Data_Bank;

const no_db = process.env.NO_DB === "true" || process.env.NO_DB === "1";
if (!no_db) {
  const delay_start = parseInt(process.env.DELAY_START || "0") || 0;
  setTimeout(async () => {
    try {
      await db.createIndexes();
    } catch (error) {
      console.error("Error creating indexes:", error);
    }
  }, delay_start);
}

class Db {
  private driver: Driver;

  constructor() {
    const uri = `neo4j://${process.env.NEO4J_HOST || "localhost:7687"}`;
    const user = process.env.NEO4J_USER || "neo4j";
    const pswd = process.env.NEO4J_PASSWORD || "testtest";
    console.log("===> connecting to", uri, user);
    this.driver = neo4j.driver(uri, neo4j.auth.basic(user, pswd));
  }

  async get_pkg_files(): Promise<Neo4jNode[]> {
    const session = this.driver.session();
    try {
      const r = await session.run(Q.PKGS_QUERY);
      return r.records.map((record) => deser_node(record, "file"));
    } finally {
      await session.close();
    }
  }

  async nodes_by_type(
    label: NodeType,
    language?: string
  ): Promise<Neo4jNode[]> {
    const session = this.driver.session();
    try {
      const extensions = language ? getExtensionsForLanguage(language) : [];
      const r = await session.run(Q.LIST_QUERY, {
        node_label: label,
        extensions,
      });
      return r.records.map((record) => deser_node(record, "f"));
    } finally {
      await session.close();
    }
  }

  async nodes_by_ref_ids(
    ref_ids: string[],
    language?: string
  ): Promise<Neo4jNode[]> {
    const session = this.driver.session();
    try {
      const extensions = language ? getExtensionsForLanguage(language) : [];
      const r = await session.run(Q.REF_IDS_LIST_QUERY, {
        ref_ids,
        extensions,
      });
      return r.records.map((record) => deser_node(record, "n"));
    } finally {
      await session.close();
    }
  }

  async nodes_by_types_per_type(
    labels: NodeType[],
    limit_per_type: number,
    since?: number,
    language?: string
  ): Promise<Neo4jNode[]> {
    const session = this.driver.session();
    try {
      const extensions = language ? getExtensionsForLanguage(language) : [];
      const r = await session.run(Q.MULTI_TYPE_LATEST_PER_TYPE_QUERY, {
        labels,
        limit_per_type,
        since: since ?? null,
        extensions,
      });
      return r.records.map((record) => deser_node(record, "n"));
    } finally {
      await session.close();
    }
  }

  async nodes_by_types_total(
    labels: NodeType[],
    limit_total: number,
    since?: number,
    language?: string
  ): Promise<Neo4jNode[]> {
    const session = this.driver.session();
    try {
      const extensions = language ? getExtensionsForLanguage(language) : [];
      const r = await session.run(Q.MULTI_TYPE_LATEST_TOTAL_QUERY, {
        labels,
        labelsSize: labels.length,
        limit_total,
        since: since ?? null,
        extensions,
      });
      return r.records.map((record) => deser_node(record, "n"));
    } finally {
      await session.close();
    }
  }

  async edges_between_node_keys(keys: string[]): Promise<Neo4jEdge[]> {
    if (keys.length === 0) return [];
    const session = this.driver.session();
    try {
      const r = await session.run(Q.EDGES_BETWEEN_NODE_KEYS_QUERY, { keys });
      return r.records.map((record) => {
        const edge = record.get("r");
        const source = record.get("a");
        const target = record.get("b");
        return {
          edge_type: edge.type,
          ref_id: edge.properties.ref_id,
          source: source.properties.node_key,
          target: target.properties.node_key,
          properties: edge.properties,
        } as Neo4jEdge;
      });
    } finally {
      await session.close();
    }
  }

  skip_string(skips: NodeType[]) {
    return skips.map((skip) => `-${skip}`).join("|");
  }

  async get_subtree(
    node_type: NodeType,
    name: string,
    file: string,
    ref_id: string,
    include_tests: boolean,
    depth: number,
    direction: Direction,
    trim: string[]
  ) {
    let disclude: NodeType[] = ["File", "Directory", "Repository", "Library"];
    if (node_type === "Directory") {
      // remove file and directory from disclude
      disclude = disclude.filter(
        (type) => type !== "File" && type !== "Directory"
      );
    }
    if (include_tests === false) {
      disclude.push("UnitTest", "IntegrationTest", "E2etest");
    }
    const label_filter = this.skip_string(disclude);
    const session = this.driver.session();
    try {
      return await session.run(Q.SUBGRAPH_QUERY, {
        node_label: node_type,
        node_name: name,
<<<<<<< HEAD
        node_file: file,
=======
        node_file: "",
>>>>>>> 1cfc445f
        ref_id: ref_id,
        depth,
        direction,
        label_filter,
        trim,
      });
    } finally {
      await session.close();
    }
  }

  async get_repositories(): Promise<Neo4jNode[]> {
    const session = this.driver.session();
    try {
      const r = await session.run(Q.REPOSITORIES_QUERY);
      return r.records.map((record) => deser_node(record, "r"));
    } finally {
      await session.close();
    }
  }

  async get_file_ends_with(file_end: string): Promise<Neo4jNode> {
    const session = this.driver.session();
    try {
      const r = await session.run(Q.FILE_ENDS_WITH_QUERY, {
        file_name: file_end,
      });
      return r.records.map((record) => deser_node(record, "f"))[0];
    } finally {
      await session.close();
    }
  }

  async get_repo_subtree(
    name: string,
    ref_id: string,
    node_type: NodeType = "Repository",
    include_functions_and_classes: boolean = false
  ) {
    // include if functions and classes should be included
    let disclude: NodeType[] = all_node_types().filter(
      (type: NodeType) =>
        type !== "File" && type !== "Directory" && type !== "Repository"
    );
    if (include_functions_and_classes) {
      console.log("including functions and classes");
      disclude = disclude.filter(
        (type) => type !== "Function" && type !== "Class"
      );
    }
    const session = this.driver.session();
    // console.log("get_repo_subtree", name, ref_id, this.skip_string(disclude));
    try {
      return await session.run(Q.REPO_SUBGRAPH_QUERY, {
        node_label: node_type,
        node_name: name,
        node_file: "",
        ref_id: ref_id || "",
        depth: 10,
        label_filter: this.skip_string(disclude),
        trim: [],
      });
    } finally {
      await session.close();
    }
  }

  async get_shortest_path(start_node_key: string, end_node_key: string) {
    const session = this.driver.session();
    try {
      return await session.run(Q.SHORTEST_PATH_QUERY, {
        start_node_key,
        end_node_key,
      });
    } finally {
      await session.close();
    }
  }

  async get_shortest_path_ref_id(start_ref_id: string, end_ref_id: string) {
    const session = this.driver.session();
    try {
      return await session.run(Q.SHORTEST_PATH_QUERY_REF_ID, {
        start_ref_id,
        end_ref_id,
      });
    } finally {
      await session.close();
    }
  }

  async embed_all_data_bank_bodies() {
    const session = this.driver.session();
    try {
      const result = await session.run(Q.DATA_BANK_BODIES_QUERY_NO_EMBEDDINGS);
      const data_bank = result.records.map((record) => ({
        node_key: record.get("node_key"),
        body: record.get("body"),
      }));
      for (const node of data_bank) {
        const embeddings = await vectorizeCodeDocument(node.body);
        await session.run(Q.UPDATE_EMBEDDINGS_QUERY, {
          node_key: node.node_key,
          embeddings,
        });
      }
    } finally {
      await session.close();
    }
  }

  async embed_data_bank_bodies(do_files: boolean) {
    let embed_batch_size = 32; // Adjust based on your memory constraints
    let skip = 0;
    let batchIndex = 0;
    let hasMoreNodes = true;
    console.log("Starting embedding process for data bank bodies");
    while (hasMoreNodes) {
      console.log(`Processing batch #${batchIndex + 1}`);
      const startTime = Date.now();
      const session = this.driver.session();
      try {
        // Fetch a batch of nodes
        const result = await session.run(
          Q.DATA_BANK_BODIES_QUERY_NO_EMBEDDINGS,
          {
            skip: skip,
            limit: embed_batch_size,
            do_files,
          }
        );
        const nodes = result.records.map((record) => ({
          node_key: record.get("node_key"),
          body: record.get("body"),
        }));
        // If we got fewer nodes than batch size, we're on the last batch
        hasMoreNodes = nodes.length === embed_batch_size;
        // Process this batch
        if (nodes.length > 0) {
          console.log(`Batch #${batchIndex + 1}: Starting embeddings`);
          const updateSession = this.driver.session();
          try {
            // Create a batch array to hold all node updates
            const updateBatch = [];
            // Process each node and prepare the batch
            for (const node of nodes) {
              console.log("embedding", node.node_key);
              const embeddings = await vectorizeCodeDocument(node.body);
              updateBatch.push({
                node_key: node.node_key,
                embeddings: embeddings,
              });
            }
            // Perform bulk update with a single query
            await updateSession.run(Q.BULK_UPDATE_EMBEDDINGS_QUERY, {
              batch: updateBatch,
            });
            console.log(`Batch #${batchIndex + 1}: Updated embeddings`);
          } catch (error) {
            console.error(
              `Batch #${batchIndex + 1}: Error updating embeddings:`,
              error
            );
          } finally {
            await updateSession.close();
          }
        }
        // Prepare for next batch
        skip += embed_batch_size;
        batchIndex++;
        const duration = (Date.now() - startTime) / 1000;
        console.log(
          `Batch #${batchIndex} completed in ${duration.toFixed(2)} seconds`
        );
      } catch (error) {
        console.error(`Batch #${batchIndex + 1}: Error fetching nodes:`, error);
        hasMoreNodes = false; // Stop on error
      } finally {
        await session.close();
      }
    }
    console.log(
      `Embedding process completed. Processed ${batchIndex} batches (${skip} nodes).`
    );
  }

  async update_all_token_counts() {
    const session = this.driver.session();
    try {
      const tokenizer = await createByModelName("gpt-4");
      const result = await session.run(
        Q.DATA_BANK_BODIES_QUERY_NO_TOKEN_COUNT,
        {
          do_files: true,
        }
      );
      const data_bank = result.records.map((record) => ({
        node_key: record.get("node_key"),
        body: record.get("body"),
      }));
      console.log(`Found ${data_bank.length} nodes without token counts`);
      for (const node of data_bank) {
        const tokens = tokenizer.encode(node.body || "", []);
        const token_count = tokens.length;
        await session.run(Q.UPDATE_TOKEN_COUNT_QUERY, {
          node_key: node.node_key,
          token_count,
        });
      }
    } catch (error) {
      console.error("Error updating token counts:", error);
    } finally {
      await session.close();
    }
  }

  // Main function to process both nodes and edges
  async build_graph_from_files(node_file: string, edge_file: string) {
    const session = this.driver.session();
    try {
      console.log("Processing nodes...", node_file);
      await process_file(session, node_file, (data) =>
        construct_merge_node_query(data)
      );
      console.log("Processing edges...", edge_file);
      await process_file(session, edge_file, (data) =>
        construct_merge_edge_query(data)
      );
      console.log("Added nodes to graph!");
    } catch (error) {
      console.error("Error:", error);
    } finally {
      await session.close();
    }
  }

  async search(
    query: string,
    limit: number,
    node_types: NodeType[],
    skip_node_types: NodeType[],
    maxTokens: number, // Optional parameter for token limit
    language?: string
  ): Promise<Neo4jNode[]> {
    const session = this.driver.session();

    const q_escaped = prepareFulltextSearchQuery(query);
    console.log("===> search query escaped:", q_escaped);

    // skip Import nodes
    if (!skip_node_types.includes("Import")) {
      skip_node_types.push("Import");
    }

    const extensions = language ? getExtensionsForLanguage(language) : [];

    try {
      const result = await session.run(Q.SEARCH_QUERY_COMPOSITE, {
        query: q_escaped,
        limit,
        node_types,
        skip_node_types,
        extensions,
      });
      const nodes = result.records.map((record) => {
        const node: Neo4jNode = deser_node(record, "node");
        return {
          properties: node.properties,
          labels: node.labels,
          score: record.get("score"),
        };
      });
      if (!maxTokens) {
        return nodes;
      }
      // Apply token count filtering if maxTokens is specified
      let totalTokens = 0;
      const filteredNodes: Neo4jNode[] = [];
      for (const node of nodes) {
        const tokenCount = node.properties.token_count
          ? parseInt(node.properties.token_count.toString(), 10)
          : 0;
        if (totalTokens + tokenCount <= maxTokens) {
          totalTokens += tokenCount;
          filteredNodes.push(node);
        } else {
          break;
        }
      }
      return filteredNodes;
    } finally {
      await session.close();
    }
  }

  async vectorSearch(
    query: string,
    limit: number,
    node_types: NodeType[],
    similarityThreshold: number = 0.7,
    language?: string
  ): Promise<Neo4jNode[]> {
    let session: Session | null = null;
    try {
      session = this.driver.session();
      const embeddings = await vectorizeQuery(query);

      const extensions = language ? getExtensionsForLanguage(language) : [];

      const result = await session.run(Q.VECTOR_SEARCH_QUERY, {
        embeddings,
        limit,
        node_types,
        similarityThreshold,
        extensions,
      });
      return result.records.map((record) => {
        const node: Neo4jNode = deser_node(record, "node");
        return {
          properties: node.properties,
          labels: node.labels,
          score: record.get("score"),
        };
      });
    } catch (error) {
      console.error("Error vector searching:", error);
      throw error;
    } finally {
      if (session) {
        await session.close();
      }
    }
  }

  async create_hint(
    question: string,
    answer: string,
    embeddings: number[],
    persona: string = "PM"
  ) {
    const session = this.driver.session();
    const name = question.slice(0, 80);
    const node_key = create_node_key({
      node_type: "Hint",
      node_data: {
        name,
        file: "hint://generated",
        start: 0,
      },
    } as Node);
    try {
      await session.run(Q.CREATE_HINT_QUERY, {
        node_key,
        name,
        file: "hint://generated",
        body: answer,
        question,
        embeddings,
        ts: Date.now() / 1000,
        persona,
      });
      const r = await session.run(Q.GET_HINT_QUERY, { node_key });
      const record = r.records[0];
      const n = record.get("n");
      return { ref_id: n.properties.ref_id, node_key };
    } finally {
      await session.close();
    }
  }

  async get_connected_hints(prompt_ref_id: string) {
    const session = this.driver.session();
    try {
      const result = await session.run(Q.GET_CONNECTED_HINTS_QUERY, {
        prompt_ref_id,
      });
      return result.records.map((record) => clean_node(record.get("h")));
    } finally {
      await session.close();
    }
  }

  async hints_without_siblings(): Promise<Neo4jNode[]> {
    const session = this.driver.session();
    try {
      const result = await session.run(Q.HINTS_WITHOUT_SIBLINGS_QUERY);
      return result.records.map((record) => clean_node(record.get("h")));
    } finally {
      await session.close();
    }
  }

  async create_sibling_edge(
    source_ref_id: string,
    target_ref_id: string
  ): Promise<void> {
    const session = this.driver.session();
    try {
      await session.run(Q.CREATE_SIBLING_EDGE_QUERY, {
        source_ref_id,
        target_ref_id,
      });
    } finally {
      await session.close();
    }
  }

  async get_hint_siblings(ref_id: string): Promise<Neo4jNode[]> {
    const session = this.driver.session();
    try {
      const result = await session.run(Q.GET_HINT_SIBLINGS_QUERY, { ref_id });
      return result.records.map((record) => clean_node(record.get("s")));
    } finally {
      await session.close();
    }
  }

  async setHintPersona(ref_id: string, persona: string): Promise<void> {
    const session = this.driver.session();
    try {
      await session.run(Q.SET_HINT_PERSONA_QUERY, { ref_id, persona });
    } finally {
      await session.close();
    }
  }

  async create_prompt(question: string, answer: string, embeddings: number[]) {
    const session = this.driver.session();
    const name = question.slice(0, 80);
    const node_key = create_node_key({
      node_type: "Prompt",
      node_data: {
        name,
        file: "prompt://generated",
        start: 0,
      },
    } as Node);
    try {
      await session.run(Q.CREATE_PROMPT_QUERY, {
        node_key,
        name,
        file: "prompt://generated",
        body: answer,
        question,
        embeddings,
        ts: Date.now() / 1000,
      });
      const r = await session.run(Q.GET_PROMPT_QUERY, { node_key });
      const record = r.records[0];
      const n = record.get("n");
      return { ref_id: n.properties.ref_id, node_key };
    } finally {
      await session.close();
    }
  }

  async createEdgesDirectly(
    hint_ref_id: string,
    weightedRefIds: { ref_id: string; relevancy: number }[]
  ): Promise<{ edges_added: number; linked_ref_ids: string[] }> {
    const session = this.driver.session();
    try {
      const result = await session.run(Q.CREATE_HINT_EDGES_BY_REF_IDS_QUERY, {
        hint_ref_id,
        weighted_ref_ids: weightedRefIds,
      });

      if (result.records.length > 0) {
        const linkedRefs = result.records[0].get("refs") || [];
        return {
          edges_added: linkedRefs.length,
          linked_ref_ids: linkedRefs,
        };
      }

      return { edges_added: 0, linked_ref_ids: [] };
    } finally {
      await session.close();
    }
  }

  async findNodesByName(name: string, nodeType: string): Promise<Neo4jNode[]> {
    const session = this.driver.session();
    try {
      if (nodeType !== "File") {
        const query = Q.FIND_NODES_BY_NAME_QUERY.replace("{LABEL}", nodeType);
        const result = await session.run(query, { name });
        return result.records.map((record) => clean_node(record.get("n")));
      } else {
        const query = Q.FIND_FILE_NODES_BY_PATH_QUERY;
        const result = await session.run(query, { file_path: name });
        return result.records.map((record) => clean_node(record.get("n")));
      }
    } finally {
      await session.close();
    }
  }

  async createIndexes(): Promise<void> {
    let session: Session | null = null;
    try {
      session = this.driver.session();
      // console.log("Creating indexes...");
      // console.log(Q.KEY_INDEX_QUERY);
      // console.log(Q.FULLTEXT_BODY_INDEX_QUERY);
      // console.log(Q.FULLTEXT_NAME_INDEX_QUERY);
      // console.log(Q.FULLTEXT_COMPOSITE_INDEX_QUERY);
      // console.log(Q.VECTOR_INDEX_QUERY);
      await session.run(Q.KEY_INDEX_QUERY);
      await session.run(Q.FULLTEXT_BODY_INDEX_QUERY);
      await session.run(Q.FULLTEXT_NAME_INDEX_QUERY);
      await session.run(Q.FULLTEXT_COMPOSITE_INDEX_QUERY);
      await session.run(Q.VECTOR_INDEX_QUERY);
    } finally {
      if (session) {
        await session.close();
      }
    }
  }
  async get_rules_files(): Promise<Neo4jNode[]> {
    const session = this.driver.session();
    try {
      const result = await session.run(Q.RULES_FILES_QUERY);
      return result.records.map((record) => deser_node(record, "f"));
    } finally {
      await session.close();
    }
  }

  async get_env_vars(): Promise<Neo4jNode[]> {
    const session = this.driver.session();
    try {
      const result = await session.run(Q.ENV_VARS_QUERY);
      return result.records.map((record) => deser_node(record, "n"));
    } finally {
      await session.close();
    }
  }

  async edges_by_type(
    edge_type?: EdgeType,
    language?: string,
    limit: number = 1000
  ): Promise<Neo4jEdge[]> {
    const session = this.driver.session();
    try {
      const extensions = language ? getExtensionsForLanguage(language) : [];
      const edge_types = edge_type ? [edge_type] : [];
      const result = await session.run(Q.EDGES_BY_TYPE_QUERY, {
        edge_types,
        extensions,
        limit,
      });
      return result.records.map((record) => deser_edge(record));
    } finally {
      await session.close();
    }
  }

  async edges_by_ref_ids(
    ref_ids: string[],
    language?: string,
    limit: number = 1000
  ): Promise<Neo4jEdge[]> {
    const session = this.driver.session();
    try {
      const extensions = language ? getExtensionsForLanguage(language) : [];
      const result = await session.run(Q.EDGES_BY_REF_IDS_QUERY, {
        ref_ids,
        extensions,
        limit,
      });
      return result.records.map((record) => deser_edge(record));
    } finally {
      await session.close();
    }
  }

  async all_edges(
    language?: string,
    limit: number = 1000
  ): Promise<Neo4jEdge[]> {
    const session = this.driver.session();
    try {
      const extensions = language ? getExtensionsForLanguage(language) : [];
      const result = await session.run(Q.ALL_EDGES_QUERY, {
        extensions,
        limit,
      });
      return result.records.map((record) => deser_edge(record));
    } finally {
      await session.close();
    }
  }
}

export let db: Db;

if (!no_db) {
  db = new Db();
}

function deser_edge(record: any): Neo4jEdge {
  return {
    edge_type: record.get("edge_type"),
    ref_id: uuidv4(),
    source: record.get("source_ref_id"),
    target: record.get("target_ref_id"),
    properties: record.get("properties") || {},
  };
}

interface MergeQuery {
  query: string;
  parameters: any;
}

// Function to construct node merge query
function construct_merge_node_query(node: Node): MergeQuery {
  const { node_type, node_data } = node;
  const node_key = create_node_key(node);
  const query = `
      MERGE (node:${node_type}:${Data_Bank} {node_key: $node_key})
      ON CREATE SET node += $properties
      ON MATCH SET node += $properties
      RETURN node
    `;
  return {
    query,
    parameters: {
      node_key,
      properties: { ...node_data, node_key, ref_id: uuidv4() },
    },
  };
}

// Function to construct edge merge query
function construct_merge_edge_query(edge_data: Edge): MergeQuery {
  const { edge, source, target } = edge_data;
  const query = `
      MATCH (source:${source.node_type} {name: $source_name, file: $source_file})
      MATCH (target:${target.node_type} {name: $target_name, file: $target_file})
      MERGE (source)-[r:${edge.edge_type}]->(target)
      RETURN r
    `;
  return {
    query,
    parameters: {
      source_name: source.node_data.name,
      source_file: source.node_data.file,
      target_name: target.node_data.name,
      target_file: target.node_data.file,
    },
  };
}

const BATCH_SIZE = 256;

async function process_file(
  session: Session,
  file_path: string,
  process_fn: (data: any) => any
) {
  const file_interface = readline.createInterface({
    input: fs.createReadStream(file_path),
    crlfDelay: Infinity,
  });
  let batch = [];
  let count = 0;
  for await (const line of file_interface) {
    try {
      const data = JSON.parse(line);
      // console.log(data);
      const query_data = process_fn(data);
      // console.log(query_data);
      batch.push(query_data);

      if (batch.length >= BATCH_SIZE) {
        await execute_batch(session, batch);
        console.log(`Processed ${(count += batch.length)} items`);
        batch = [];
      }
    } catch (error) {
      console.error(`Error processing line: ${line}`, error);
    }
  }
  // Process remaining items
  if (batch.length > 0) {
    await execute_batch(session, batch);
    console.log(`Processed ${(count += batch.length)} items`);
  }
}

async function execute_batch(session: Session, batch: MergeQuery[]) {
  const tx = session.beginTransaction();
  try {
    for (const { query, parameters } of batch) {
      await tx.run(query, parameters);
    }
    await tx.commit();
  } catch (error) {
    await tx.rollback();
    console.error("Error executing batch:", error);
    throw error;
  }
}

/**
 * Prepares a fulltext search query for Neo4j by properly handling special characters
 */
export function prepareFulltextSearchQuery(searchTerm: string): string {
  console.log("===> prepareFulltextSearchQuery", searchTerm);
  // Escape the raw search term first
  const escapedTerm = escapeSearchTerm(searchTerm);

  // Build the query with proper structure
  const queryParts = [
    `name:${escapedTerm}^10`,
    `file:*${escapedTerm}*^4`,
    `body:${escapedTerm}^3`,
    `name:${escapedTerm}*^2`,
    `body:${escapedTerm}*^1`,
  ];

  return queryParts.join(" OR ");
}

/**
 * Escapes special characters in search terms
 */
function escapeSearchTerm(term: string): string {
  // Handle phrases with spaces by wrapping in quotes
  if (term.includes(" ")) {
    // Escape quotes within the term and wrap the whole thing in quotes
    const escapedTerm = term.replace(/"/g, '\\"');
    return `"${escapedTerm}"`;
  }

  // For single terms, escape special characters
  const charsToEscape = [
    "+",
    "-",
    "&",
    "|",
    "!",
    "(",
    ")",
    "{",
    "}",
    "[",
    "]",
    "^",
    '"',
    "~",
    "?",
    ":",
    "\\",
    "/",
    "*",
  ];

  let result = term;
  for (const char of charsToEscape) {
    const regex = new RegExp(
      char.replace(/[.*+?^${}()|[\]\\]/g, "\\$&"), // Removed the extra \\
      "g"
    );
    result = result.replace(regex, `\\${char}`);
  }

  return result;
}<|MERGE_RESOLUTION|>--- conflicted
+++ resolved
@@ -191,11 +191,7 @@
       return await session.run(Q.SUBGRAPH_QUERY, {
         node_label: node_type,
         node_name: name,
-<<<<<<< HEAD
         node_file: file,
-=======
-        node_file: "",
->>>>>>> 1cfc445f
         ref_id: ref_id,
         depth,
         direction,
