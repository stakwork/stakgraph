--- conflicted
+++ resolved
@@ -86,8 +86,7 @@
   mutationObserver: MutationObserver | null;
   mouseInterval: NodeJS.Timeout | null;
   listeners: Array<() => void>;
-<<<<<<< HEAD
-  postMessageListeners: Array<() => void>;
+  alwaysListeners: Array<() => void>;
 }
 
 export enum ActionType {
@@ -133,7 +132,4 @@
   initialDelay?: number;
   minDelay?: number;
   maxDelay?: number;
-=======
-  alwaysListeners: Array<() => void>;
->>>>>>> 9527b6b5
 }