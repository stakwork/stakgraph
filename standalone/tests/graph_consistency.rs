--- conflicted
+++ resolved
@@ -9,10 +9,6 @@
 }
 
 #[cfg(feature = "neo4j")]
-<<<<<<< HEAD
-// #[test(tokio::test(flavor = "multi_thread", worker_threads = 2))]
-=======
->>>>>>> 34ec8d5e
 #[tokio::test(flavor = "multi_thread", worker_threads = 2)]
 async fn test_graph_consistency() {
     use ast::lang::graphs::{BTreeMapGraph, EdgeType};
