[package]
name = "standalone"
version = "0.1.0"
edition = "2021"

[dependencies]
anyhow = "1"
serde = "1.0.210"
serde_json = "1.0.129"
tokio = { version = "1", features = ["macros"] }
ast = { path = "../ast" , features = []}
lsp = { path = "../lsp" }
tracing = { version = "0.1.37" }
tracing-subscriber = { version = "0.3.16", features = ["env-filter"] }
tower-http = { version = "0.5", features = ["fs", "cors", "timeout", "trace"] }
axum = { version = "0.7", features = ["ws", "multipart", "macros"] }
futures = "0.3.31"
test-log = "0.*"
base64 = "0.21"
<<<<<<< HEAD
regex = "1.11.1"
=======
uuid = "1.17.0"
>>>>>>> 0cc1d81e

[features]
neo4j = ["ast/neo4j"]
fulltest = ["ast/fulltest"]<|MERGE_RESOLUTION|>--- conflicted
+++ resolved
@@ -17,11 +17,8 @@
 futures = "0.3.31"
 test-log = "0.*"
 base64 = "0.21"
-<<<<<<< HEAD
 regex = "1.11.1"
-=======
 uuid = "1.17.0"
->>>>>>> 0cc1d81e
 
 [features]
 neo4j = ["ast/neo4j"]
