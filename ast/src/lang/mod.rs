pub mod asg;
pub mod graph;
pub mod linker;
pub mod parse;
pub mod queries;

use anyhow::{Context, Result};
use asg::*;
use consts::*;
use graph::*;
pub use graph::{Graph, NodeType};
use lsp::{CmdSender, Language};
use queries::*;
use std::fmt;
use std::str::FromStr;
use streaming_iterator::{IntoStreamingIterator, StreamingIterator};
use tracing::trace;
use tree_sitter::{Node as TreeNode, Query, QueryCursor, QueryMatch};

pub struct Lang {
    pub kind: Language,
    lang: Box<dyn Stack>,
}

impl fmt::Display for Lang {
    fn fmt(&self, f: &mut fmt::Formatter) -> fmt::Result {
        write!(f, "Lang Kind: {:?}", self.kind)
    }
}

// function, operand, args, requests within, data models within, trait operand, return types
pub type Function = (
    NodeData,
    Option<Operand>,
    Vec<Arg>,
    Vec<NodeData>,
    Vec<Edge>,
    Option<Edge>,
    Vec<Edge>,
);
// Calls, args, external function (from library or std)
pub type FunctionCall = (Calls, Vec<Arg>, Option<NodeData>);

impl Lang {
    pub fn new_python() -> Self {
        Self {
            kind: Language::Python,
            lang: Box::new(python::Python::new()),
        }
    }
    pub fn new_go() -> Self {
        Self {
            kind: Language::Go,
            lang: Box::new(go::Go::new()),
        }
    }
    pub fn new_rust() -> Self {
        Self {
            kind: Language::Rust,
            lang: Box::new(rust::Rust::new()),
        }
    }
    pub fn new_react() -> Self {
        Self {
            kind: Language::React,
            lang: Box::new(react::ReactTs::new()),
        }
    }
    pub fn new_typescript() -> Self {
        Self {
            kind: Language::Typescript,
            lang: Box::new(typescript::TypeScript::new()),
        }
    }
    pub fn new_ruby() -> Self {
        Self {
            kind: Language::Ruby,
            lang: Box::new(ruby::Ruby::new()),
        }
    }
    pub fn new_kotlin() -> Self {
        Self {
            kind: Language::Kotlin,
            lang: Box::new(kotlin::Kotlin::new()),
        }
    }
    pub fn new_swift() -> Self {
        Self {
            kind: Language::Swift,
            lang: Box::new(swift::Swift::new()),
        }
    }
<<<<<<< HEAD
    pub fn new_svelte() -> Self {
        Self {
            kind: Language::Svelte,
            lang: Box::new(svelte::Svelte::new()),
=======
    pub fn new_java() -> Self {
        Self {
            kind: Language::Java,
            lang: Box::new(java::Java::new()),
>>>>>>> 96834e40
        }
    }
    pub fn lang(&self) -> &dyn Stack {
        self.lang.as_ref()
    }
    pub fn q(&self, q: &str, nt: &NodeType) -> Query {
        self.lang.q(q, nt)
    }
    pub fn get_libs(&self, code: &str, file: &str) -> Result<Vec<NodeData>> {
        if let Some(qo) = self.lang.lib_query() {
            let qo = self.q(&qo, &NodeType::Library);
            Ok(self.collect(&qo, code, file, NodeType::Library)?)
        } else {
            Ok(Vec::new())
        }
    }
    pub fn get_classes(&self, code: &str, file: &str) -> Result<Vec<NodeData>> {
        let qo = self.q(&self.lang.class_definition_query(), &NodeType::Class);
        Ok(self.collect(&qo, code, file, NodeType::Class)?)
    }
    pub fn get_traits(&self, code: &str, file: &str) -> Result<Vec<NodeData>> {
        if let Some(qo) = self.lang.trait_query() {
            let qo = self.q(&qo, &NodeType::Trait);
            Ok(self.collect(&qo, code, file, NodeType::Trait)?)
        } else {
            Ok(Vec::new())
        }
    }
    pub fn get_imports(&self, code: &str, file: &str) -> Result<Vec<NodeData>> {
        if let Some(qo) = self.lang.imports_query() {
            let qo = self.q(&qo, &NodeType::Import);
            Ok(self.collect(&qo, code, file, NodeType::Import)?)
        } else {
            Ok(Vec::new())
        }
    }
    pub fn get_pages(
        &self,
        code: &str,
        file: &str,
        lsp_tx: &Option<CmdSender>,
    ) -> Result<Vec<(NodeData, Vec<Edge>)>> {
        if let Some(qo) = self.lang.page_query() {
            let qo = self.q(&qo, &NodeType::Page);
            Ok(self.collect_pages(&qo, code, file, lsp_tx)?)
        } else {
            Ok(Vec::new())
        }
    }
    pub fn get_identifier_for_node(&self, node: TreeNode, code: &str) -> Result<Option<String>> {
        let query = self.q(&self.lang.identifier_query(), &NodeType::Function);
        let ident = Self::get_identifier_for_query(query, node, code)?;
        Ok(ident)
    }
    pub fn get_identifier_for_query(
        query: Query,
        node: TreeNode,
        code: &str,
    ) -> Result<Option<String>> {
        let mut cursor = QueryCursor::new();
        let mut matches = cursor.matches(&query, node, code.as_bytes());
        let first = matches.next();
        if first.is_none() {
            return Ok(None);
        }
        let mut cs = first.unwrap().captures.iter().into_streaming_iter_ref();
        let name_node = cs.next().context("no name_node")?;
        let name = name_node.node.utf8_text(code.as_bytes())?;
        Ok(Some(name.to_string()))
    }
    // returns (Vec<Function>, Vec<Test>)
    pub fn get_functions_and_tests(
        &self,
        code: &str,
        file: &str,
        graph: &Graph,
        lsp_tx: &Option<CmdSender>,
    ) -> Result<(Vec<Function>, Vec<Function>)> {
        let qo = self.q(&self.lang.function_definition_query(), &NodeType::Function);
        let funcs1 = self.collect_functions(&qo, code, file, graph, lsp_tx)?;
        let (funcs, mut tests) = self.lang.filter_tests(funcs1);
        if let Some(tq) = self.lang.test_query() {
            let qo2 = self.q(&tq, &NodeType::Test);
            let more_tests = self.collect_tests(&qo2, code, file)?;
            tests.extend(more_tests);
        }
        Ok((funcs, tests))
    }
    pub fn get_query_opt(
        &self,
        q: Option<String>,
        code: &str,
        file: &str,
        fmtr: NodeType,
    ) -> Result<Vec<NodeData>> {
        if let Some(qo) = q {
            let insts = self.collect(&self.q(&qo, &fmtr), code, file, fmtr)?;
            Ok(insts)
        } else {
            Ok(Vec::new())
        }
    }
    // returns (Vec<CallsFromFunctions>, Vec<CallsFromTests>)
    pub async fn get_function_calls(
        &self,
        code: &str,
        file: &str,
        graph: &Graph,
        lsp_tx: &Option<CmdSender>,
    ) -> Result<(Vec<FunctionCall>, Vec<FunctionCall>, Vec<Edge>)> {
        trace!("get_function_calls");
        let tree = self.lang.parse(&code, &NodeType::Function)?;
        // get each function
        let qo1 = self.q(&self.lang.function_definition_query(), &NodeType::Function);
        let mut cursor = QueryCursor::new();
        let mut matches = cursor.matches(&qo1, tree.root_node(), code.as_bytes());
        // calls from functions, calls from tests
        let mut res = (Vec::new(), Vec::new(), Vec::new());
        // get each function call within that function
        while let Some(m) = matches.next() {
            // FIXME can we only pass in the node code here? Need to sum line nums
            self.add_calls_for_function(&mut res, &m, &qo1, code, file, graph, lsp_tx)
                .await?;
        }
        Ok(res)
    }
    pub async fn add_calls_for_function<'a, 'b>(
        &self,
        res: &mut (Vec<FunctionCall>, Vec<FunctionCall>, Vec<Edge>), // funcs, tests, integration tests
        m: &QueryMatch<'a, 'b>,
        q: &Query,
        code: &str,
        file: &str,
        graph: &Graph,
        lsp_tx: &Option<CmdSender>,
    ) -> Result<()> {
        trace!("add_calls_for_function");
        let mut caller_name = "".to_string();
        Self::loop_captures(q, &m, code, |body, node, o| {
            if o == FUNCTION_NAME {
                caller_name = body;
            } else if o == FUNCTION_DEFINITION {
                // NOTE this should always be the last one
                let q2 = self.q(&self.lang.function_call_query(), &NodeType::Function);
                let calls = self.collect_calls_in_function(
                    &q2,
                    code,
                    file,
                    node,
                    &caller_name,
                    graph,
                    lsp_tx,
                )?;
                self.add_calls_inside(res, &caller_name, file, calls);
                if self.lang.is_test(&caller_name, file) {
                    let int_calls = self.collect_integration_test_calls(
                        code,
                        file,
                        node,
                        &caller_name,
                        graph,
                        lsp_tx,
                    )?;
                    res.2.extend(int_calls);
                }
            }
            Ok(())
        })?;
        Ok(())
    }
    fn add_calls_inside(
        &self,
        res: &mut (Vec<FunctionCall>, Vec<FunctionCall>, Vec<Edge>),
        caller_name: &str,
        caller_file: &str,
        calls: Vec<FunctionCall>,
    ) {
        if self.lang.is_test(&caller_name, caller_file) {
            res.1.extend_from_slice(&calls);
        } else {
            res.0.extend_from_slice(&calls);
        }
    }
}

impl Lang {
    pub fn from_language(l: Language) -> Lang {
        match l {
            Language::Rust => Lang::new_rust(),
            Language::Python => Lang::new_python(),
            Language::Go => Lang::new_go(),
            Language::Typescript => Lang::new_typescript(),
            Language::React => Lang::new_react(),
            Language::Ruby => Lang::new_ruby(),
            Language::Bash => unimplemented!(),
            Language::Toml => unimplemented!(),
            Language::Kotlin => Lang::new_kotlin(),
            Language::Swift => Lang::new_swift(),
<<<<<<< HEAD
            Language::Svelte => Lang::new_svelte()
=======
            Language::Java => Lang::new_java(),
>>>>>>> 96834e40
        }
    }
}
impl FromStr for Lang {
    type Err = anyhow::Error;
    fn from_str(s: &str) -> Result<Self, Self::Err> {
        match s {
            "tsx" | "jsx" => Ok(Lang::new_react()),
            _ => {
                let ss = Language::from_str(s)?;
                Ok(Lang::from_language(ss))
            }
        }
    }
}

pub fn vecy(args: &[&str]) -> Vec<String> {
    args.iter().map(|s| s.to_string()).collect()
}

pub fn query_to_ident(query: Query, node: TreeNode, code: &str) -> Result<Option<String>> {
    let mut cursor = QueryCursor::new();
    let mut matches = cursor.matches(&query, node, code.as_bytes());
    let first = matches.next();
    if first.is_none() {
        return Ok(None);
    }
    let mut cs = first.unwrap().captures.iter().into_streaming_iter_ref();
    let name_node = cs.next().context("no name_node")?;
    let name = name_node.node.utf8_text(code.as_bytes())?;
    Ok(Some(name.to_string()))
}<|MERGE_RESOLUTION|>--- conflicted
+++ resolved
@@ -90,17 +90,10 @@
             lang: Box::new(swift::Swift::new()),
         }
     }
-<<<<<<< HEAD
-    pub fn new_svelte() -> Self {
-        Self {
-            kind: Language::Svelte,
-            lang: Box::new(svelte::Svelte::new()),
-=======
     pub fn new_java() -> Self {
         Self {
             kind: Language::Java,
             lang: Box::new(java::Java::new()),
->>>>>>> 96834e40
         }
     }
     pub fn lang(&self) -> &dyn Stack {
@@ -299,11 +292,7 @@
             Language::Toml => unimplemented!(),
             Language::Kotlin => Lang::new_kotlin(),
             Language::Swift => Lang::new_swift(),
-<<<<<<< HEAD
-            Language::Svelte => Lang::new_svelte()
-=======
             Language::Java => Lang::new_java(),
->>>>>>> 96834e40
         }
     }
 }
