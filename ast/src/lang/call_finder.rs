--- conflicted
+++ resolved
@@ -77,19 +77,10 @@
     for node in nodes {
         let is_same = node.start == source_start && node.file == current_file;
         // NOT empty functions (interfaces)
-<<<<<<< HEAD
-        if !node.body.is_empty() && current_file != node.file {
-            //Not same file
-            target_files_starts.push((node.file.clone(), node.start));
-        } else if current_file == node.file && node.start != source_start && !node.body.is_empty() {
-            // Same file, but different locations
-            target_files_starts.push((node.file.clone(), node.start));
-=======
         if !node.body.is_empty() {
             if !is_same || source_node_type != NodeType::Function {
                 target_files_starts.push((node.file.clone(), node.start));
             }
->>>>>>> a42f79ee
         }
     }
 
