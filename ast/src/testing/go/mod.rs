--- conflicted
+++ resolved
@@ -1,21 +1,12 @@
 use crate::lang::graphs::{EdgeType, NodeType};
-<<<<<<< HEAD
+use crate::lang::Graph;
 use crate::utils::get_use_lsp;
-=======
-use crate::lang::Graph;
->>>>>>> 35616aae
 use crate::{lang::Lang, repo::Repo};
 use std::str::FromStr;
+use test_log::test;
 
-<<<<<<< HEAD
-// #[test(tokio::test)]
-#[tokio::test(flavor = "multi_thread", worker_threads = 2)]
-
-async fn test_go() {
+pub async fn test_go_generic<G: Graph>() -> Result<(), anyhow::Error> {
     let use_lsp = get_use_lsp();
-=======
-pub async fn test_go_generic<G: Graph>() -> Result<(), anyhow::Error> {
->>>>>>> 35616aae
     let repo = Repo::new(
         "src/testing/go",
         Lang::from_str("go").unwrap(),
@@ -24,23 +15,17 @@
         Vec::new(),
     )
     .unwrap();
-<<<<<<< HEAD
-    let graph = repo.build_graph().await.unwrap();
-    if use_lsp == true {
-        assert!(graph.nodes.len() == 64);
-        assert!(graph.edges.len() == 108);
-    } else {
-        assert!(graph.nodes.len() == 30);
-        assert!(graph.edges.len() == 48);
-    }
-=======
->>>>>>> 35616aae
 
     let graph = repo.build_graph_inner::<G>().await?;
 
     let (num_nodes, num_edges) = graph.get_graph_size();
-    assert_eq!(num_nodes, 30, "Expected 30 nodes");
-    assert_eq!(num_edges, 48, "Expected 48 edges");
+    if use_lsp == true {
+        assert_eq!(num_nodes, 30, "Expected 30 nodes");
+        assert_eq!(num_edges, 48, "Expected 48 edges");
+    } else {
+        assert_eq!(num_nodes, 30, "Expected 30 nodes");
+        assert_eq!(num_edges, 48, "Expected 48 edges");
+    }
 
     let language_nodes = graph.find_nodes_by_name(NodeType::Language, "go");
     assert_eq!(language_nodes.len(), 1, "Expected 1 language node");
@@ -102,7 +87,7 @@
     Ok(())
 }
 
-#[test(tokio::test)]
+#[tokio::test(flavor = "multi_thread", worker_threads = 2)]
 async fn test_go() {
     use crate::lang::graphs::ArrayGraph;
     test_go_generic::<ArrayGraph>().await.unwrap();
