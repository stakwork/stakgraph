use crate::lang::graphs::{EdgeType, NodeType};
<<<<<<< HEAD
use crate::utils::get_use_lsp;
=======
use crate::lang::Graph;
>>>>>>> 35616aae
use crate::{lang::Lang, repo::Repo};
use std::str::FromStr;

<<<<<<< HEAD
// #[test(tokio::test)]
#[tokio::test(flavor = "multi_thread", worker_threads = 2)]
async fn test_react_typescript() {
    let use_lsp = get_use_lsp();
=======
pub async fn test_react_typescript_generic<G: Graph>() -> Result<(), anyhow::Error> {
>>>>>>> 35616aae
    let repo = Repo::new(
        "src/testing/react",
        Lang::from_str("tsx").unwrap(),
        use_lsp,
        Vec::new(),
        Vec::new(),
    )
    .unwrap();

<<<<<<< HEAD
    let graph = repo.build_graph().await.unwrap();
    if use_lsp == true {
        assert!(graph.nodes.len() == 56);
        assert!(graph.edges.len() == 77);
    } else {
        assert!(graph.nodes.len() == 50);
        assert!(graph.edges.len() == 61);
    }
=======
    let graph = repo.build_graph_inner::<G>().await?;

    let (num_nodes, num_edges) = graph.get_graph_size();
    assert_eq!(num_nodes, 50, "Expected 50 nodes");
    assert_eq!(num_edges, 61, "Expected 61 edges");
>>>>>>> 35616aae

    fn normalize_path(path: &str) -> String {
        path.replace("\\", "/")
    }

    let language_nodes = graph.find_nodes_by_type(NodeType::Language);
    assert_eq!(language_nodes.len(), 1, "Expected 1 language node");
    assert_eq!(
        language_nodes[0].name, "react",
        "Language node name should be 'react'"
    );
    assert_eq!(
        normalize_path(&language_nodes[0].file),
        "src/testing/react/",
        "Language node file path is incorrect"
    );

    let pkg_files = graph.find_nodes_by_name(NodeType::File, "package.json");
    assert_eq!(pkg_files.len(), 1, "Expected 1 package.json file");
    assert_eq!(
        pkg_files[0].name, "package.json",
        "Package file name is incorrect"
    );

    let imports = graph.find_nodes_by_type(NodeType::Import);
    assert_eq!(imports.len(), 4, "Expected 4 imports");

<<<<<<< HEAD
    if use_lsp == true {
        assert_eq!(functions.len(), 17);
    } else {
        assert_eq!(functions.len(), 11);
    }
=======
    let functions = graph.find_nodes_by_type(NodeType::Function);
    assert_eq!(functions.len(), 11, "Expected 11 functions/components");
>>>>>>> 35616aae

    let mut sorted_functions = functions.clone();
    sorted_functions.sort_by(|a, b| a.name.cmp(&b.name));

    assert_eq!(
        sorted_functions[0].name, "App",
        "App component name is incorrect"
    );
    assert_eq!(
        normalize_path(&sorted_functions[0].file),
        "src/testing/react/src/App.tsx",
        "App component file path is incorrect"
    );

    assert_eq!(
        sorted_functions[1].name, "FormContainer",
        "FormContainer component name is incorrect"
    );
    assert_eq!(
        normalize_path(&sorted_functions[1].file),
        "src/testing/react/src/components/NewPerson.tsx",
        "FormContainer component file path is incorrect"
    );

    let submit_button = functions
        .iter()
        .find(|f| f.name == "SubmitButton")
        .expect("SubmitButton component not found");
    assert_eq!(
        submit_button.name, "SubmitButton",
        "SubmitButton component name is incorrect"
    );
    assert_eq!(
        normalize_path(&submit_button.file),
        "src/testing/react/src/components/NewPerson.tsx",
        "SubmitButton component file path is incorrect"
    );

    let requests = graph.find_nodes_by_type(NodeType::Request);
    assert_eq!(requests.len(), 3, "Expected 3 requests");

    let calls_edges_count = graph.count_edges_of_type(EdgeType::Calls(Default::default()));
    assert_eq!(calls_edges_count, 14, "Expected 14 calls edges");

    let pages = graph.find_nodes_by_type(NodeType::Page);
    assert_eq!(pages.len(), 2, "Expected 2 pages");

    let renders_edges_count = graph.count_edges_of_type(EdgeType::Renders);
    assert_eq!(renders_edges_count, 2, "Expected 2 renders edges");

    let people_page = pages
        .iter()
        .find(|p| p.name == "/people")
        .expect("Expected '/people' page not found");
    assert_eq!(people_page.name, "/people", "Page name should be '/people'");
    assert_eq!(
        normalize_path(&people_page.file),
        "src/testing/react/src/App.tsx",
        "Page file path is incorrect"
    );

    Ok(())
}

#[test(tokio::test)]
async fn test_react_typescript() {
    use crate::lang::graphs::ArrayGraph;
    test_react_typescript_generic::<ArrayGraph>().await.unwrap();
}

// #[test(tokio::test)]
// async fn test_react_typescript_btree() {
//     use crate::lang::graphs::BTreeMapGraph;
//     test_react_typescript_generic::<BTreeMapGraph>().await.unwrap();
// }<|MERGE_RESOLUTION|>--- conflicted
+++ resolved
@@ -1,20 +1,11 @@
 use crate::lang::graphs::{EdgeType, NodeType};
-<<<<<<< HEAD
+use crate::lang::Graph;
 use crate::utils::get_use_lsp;
-=======
-use crate::lang::Graph;
->>>>>>> 35616aae
 use crate::{lang::Lang, repo::Repo};
 use std::str::FromStr;
 
-<<<<<<< HEAD
-// #[test(tokio::test)]
-#[tokio::test(flavor = "multi_thread", worker_threads = 2)]
-async fn test_react_typescript() {
+pub async fn test_react_typescript_generic<G: Graph>() -> Result<(), anyhow::Error> {
     let use_lsp = get_use_lsp();
-=======
-pub async fn test_react_typescript_generic<G: Graph>() -> Result<(), anyhow::Error> {
->>>>>>> 35616aae
     let repo = Repo::new(
         "src/testing/react",
         Lang::from_str("tsx").unwrap(),
@@ -24,22 +15,16 @@
     )
     .unwrap();
 
-<<<<<<< HEAD
-    let graph = repo.build_graph().await.unwrap();
-    if use_lsp == true {
-        assert!(graph.nodes.len() == 56);
-        assert!(graph.edges.len() == 77);
-    } else {
-        assert!(graph.nodes.len() == 50);
-        assert!(graph.edges.len() == 61);
-    }
-=======
     let graph = repo.build_graph_inner::<G>().await?;
 
     let (num_nodes, num_edges) = graph.get_graph_size();
-    assert_eq!(num_nodes, 50, "Expected 50 nodes");
-    assert_eq!(num_edges, 61, "Expected 61 edges");
->>>>>>> 35616aae
+    if use_lsp == true {
+        assert_eq!(num_nodes, 50, "Expected 50 nodes");
+        assert_eq!(num_edges, 61, "Expected 61 edges");
+    } else {
+        assert_eq!(num_nodes, 50, "Expected 50 nodes");
+        assert_eq!(num_edges, 61, "Expected 61 edges");
+    }
 
     fn normalize_path(path: &str) -> String {
         path.replace("\\", "/")
@@ -67,16 +52,8 @@
     let imports = graph.find_nodes_by_type(NodeType::Import);
     assert_eq!(imports.len(), 4, "Expected 4 imports");
 
-<<<<<<< HEAD
-    if use_lsp == true {
-        assert_eq!(functions.len(), 17);
-    } else {
-        assert_eq!(functions.len(), 11);
-    }
-=======
     let functions = graph.find_nodes_by_type(NodeType::Function);
     assert_eq!(functions.len(), 11, "Expected 11 functions/components");
->>>>>>> 35616aae
 
     let mut sorted_functions = functions.clone();
     sorted_functions.sort_by(|a, b| a.name.cmp(&b.name));
@@ -141,7 +118,7 @@
     Ok(())
 }
 
-#[test(tokio::test)]
+#[tokio::test(flavor = "multi_thread", worker_threads = 2)]
 async fn test_react_typescript() {
     use crate::lang::graphs::ArrayGraph;
     test_react_typescript_generic::<ArrayGraph>().await.unwrap();
