--- conflicted
+++ resolved
@@ -3,7 +3,6 @@
 use crate::utils::get_use_lsp;
 use crate::{lang::Lang, repo::Repo};
 use std::str::FromStr;
-<<<<<<< HEAD
 use tracing_test::traced_test;
 
 async fn test_component_styles_generic<G: Graph>() -> Result<(), anyhow::Error> {
@@ -79,8 +78,6 @@
     Ok(())
 }
 
-=======
->>>>>>> da497607
 pub async fn test_react_typescript_generic<G: Graph>() -> Result<(), anyhow::Error> {
     let use_lsp = get_use_lsp();
     let repo = Repo::new(
@@ -201,16 +198,14 @@
     Ok(())
 }
 
-<<<<<<< HEAD
-// #[tokio::test(flavor = "multi_thread", worker_threads = 10)]
-// #[traced_test]
-// async fn test_react_typescript() {
-//     use crate::lang::graphs::{ArrayGraph, BTreeMapGraph};
-//     test_react_typescript_generic::<ArrayGraph>().await.unwrap();
-//     test_react_typescript_generic::<BTreeMapGraph>()
-//         .await
-//         .unwrap();
-// }
+#[tokio::test(flavor = "multi_thread", worker_threads = 2)]
+async fn test_react_typescript() {
+    use crate::lang::graphs::{ArrayGraph, BTreeMapGraph};
+    test_react_typescript_generic::<ArrayGraph>().await.unwrap();
+    test_react_typescript_generic::<BTreeMapGraph>()
+        .await
+        .unwrap();
+}
 
 #[tokio::test(flavor = "multi_thread", worker_threads = 10)]
 #[traced_test]
@@ -218,13 +213,6 @@
     use crate::lang::graphs::{ArrayGraph, BTreeMapGraph};
     test_component_styles_generic::<ArrayGraph>().await.unwrap();
     test_component_styles_generic::<BTreeMapGraph>()
-=======
-#[tokio::test(flavor = "multi_thread", worker_threads = 2)]
-async fn test_react_typescript() {
-    use crate::lang::graphs::{ArrayGraph, BTreeMapGraph};
-    test_react_typescript_generic::<ArrayGraph>().await.unwrap();
-    test_react_typescript_generic::<BTreeMapGraph>()
->>>>>>> da497607
         .await
         .unwrap();
 }