--- conflicted
+++ resolved
@@ -1,10 +1,6 @@
 use crate::lang::graphs::{EdgeType, NodeType};
-<<<<<<< HEAD
-use crate::lang::{CallsMeta, Graph};
 use crate::utils::get_use_lsp;
-=======
 use crate::lang::Graph;
->>>>>>> da24e852
 use crate::{lang::Lang, repo::Repo};
 use anyhow::Result;
 use std::str::FromStr;
@@ -134,18 +130,13 @@
     let requests = graph.find_nodes_by_type(NodeType::Request);
     assert_eq!(requests.len(), 2, "Expected 2 requests");
 
-<<<<<<< HEAD
-    let calls_edges_count = graph.count_edges_of_type(EdgeType::Calls(CallsMeta::default()));
+    let calls_edges_count = graph.count_edges_of_type(EdgeType::Calls);
     if effective_lsp {
         assert_eq!(calls_edges_count, 12, "Expected 12 calls edges with LSP");
     } else {
         assert_eq!(calls_edges_count, 13, "Expected 13 calls edges");
     }
-=======
-    let calls_edges_count = graph.count_edges_of_type(EdgeType::Calls);
-    assert!(calls_edges_count > 0, "Expected at least one calls edge");
->>>>>>> da24e852
-
+  
     Ok(())
 }
 
